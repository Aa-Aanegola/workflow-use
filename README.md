<picture>
  <img alt="Workflow Use logo - a product by Browser Use." src="./static/workflow-use.png"  width="full">
</picture>

<br />

<h1 align="center">Deterministic, Self Healing Workflows (RPA 2.0)</h1>

[![GitHub stars](https://img.shields.io/github/stars/browser-use/workflow-use?style=social)](https://github.com/browser-use/workflow-use/stargazers)
[![Discord](https://img.shields.io/discord/1303749220842340412?color=7289DA&label=Discord&logo=discord&logoColor=white)](https://link.browser-use.com/discord)
[![Cloud](https://img.shields.io/badge/Cloud-☁️-blue)](https://cloud.browser-use.com)
[![Twitter Follow](https://img.shields.io/twitter/follow/Gregor?style=social)](https://x.com/gregpr07)
[![Twitter Follow](https://img.shields.io/twitter/follow/Magnus?style=social)](https://x.com/mamagnus00)

⚙️ **Workflow Use** is the easiest way to create and execute deterministic workflows with variables which fallback to [Browser Use](https://github.com/browser-use/browser-use) if a step fails. You just _show_ the recorder the workflow, we automatically generate the workflow.

❗ This project is in very early development so we don't recommend using this in production. Lots of things will change and we don't have a release schedule yet. Originally, the project was born out of customer demand to make Browser Use more reliable and deterministic.

# Quick start

```bash
git clone https://github.com/browser-use/workflow-use
```

## Build the extension

```bash
cd extension && npm install && npm run build
```

## Setup workflow environment

```bash
cd .. && cd workflows
uv sync
source .venv/bin/activate # for mac / linux
playwright install chromium
cp .env.example .env # add your OPENAI_API_KEY to the .env file
```


## Run workflow as tool

```bash
python cli.py run-as-tool examples/example.workflow.json --prompt "fill the form with example data"
```

## Run workflow with predefined variables

```bash
python cli.py run-workflow examples/example.workflow.json 
```

## Record your own workflow

```bash
python cli.py record-workflow
```

## See all commands

```bash
python cli.py --help
```

<<<<<<< HEAD
## Launch the GUI

The Workflow UI provides a visual interface for managing, viewing, and executing workflows.

### Option 1: Using the CLI command (Recommended)

The easiest way to start the GUI is with the built-in CLI command:

```bash
cd workflows
python cli.py launch-gui
```

This command will:
- Start the backend server (FastAPI)
- Start the frontend development server
- Automatically open http://localhost:5173 in your browser
- Capture logs to the `./tmp/logs` directory

Press Ctrl+C to stop both servers when you're done.

### Option 2: Start servers separately

Alternatively, you can start the servers individually:

#### Start the backend server

```bash
cd workflows
uvicorn src.backend.api:app --reload
```

#### Start the frontend development server

```bash
cd ui
npm install
npm run dev
```

Once both servers are running, you can access the Workflow GUI at http://localhost:5173 in your browser. The UI allows you to:

- Visualize workflows as interactive graphs
- Execute workflows with custom input parameters
- Monitor workflow execution logs in real-time
- Edit workflow metadata and details

=======
# Usage from python

Running the workflow files is as simple as:

```python
from workflow_use import Workflow

workflow = Workflow.load_from_file("example.workflow.json")
result = asyncio.run(workflow.run_as_tool("I want to search for 'workflow use'"))
```

>>>>>>> 2b80717f
# Demos

## Workflow Use filling out form instantly

https://github.com/user-attachments/assets/cf284e08-8c8c-484a-820a-02c507de11d4

## Gregor's explanation

https://github.com/user-attachments/assets/379e57c7-f03e-4eb9-8184-521377d5c0f9

# Features

- 🔁 **Record Once, Reuse Forever**: Record browser interactions once and replay them indefinitely.
- ⏳ **Show, don't prompt**: No need to spend hours prompting Browser Use to do the same thing over and over again.
- ⚙️ **Structured & Executable Workflows**: Converts recordings into deterministic, fast, and reliable workflows which automatically extract variables from forms.
- 🪄 **Human-like Interaction Understanding**: Intelligently filters noise from recordings to create meaningful workflows.
- 🔒 **Enterprise-Ready Foundation**: Built for future scalability with features like self-healing and workflow diffs.

# Vision and roadmap

Show computer what it needs to do once, and it will do it over and over again without any human intervention.

## Workflows

- [ ] Nice way to use the `.json` files inside python code
- [ ] Improve LLM fallback when step fails (currently really bad)
- [ ] Self healing, if it fails automatically agent kicks in and updates the workflow file
- [ ] Better support for LLM steps
- [ ] Take output from previous steps and use it as input for next steps
- [ ] Expose workflows as MCP tools
- [ ] Use Browser Use to automatically create workflows from websites

## Developer experience

- [ ] Improve CLI
- [ ] Improve extension
- [ ] Step editor

## Agent

- [ ] Allow Browser Use to use the workflows as MCP tools
- [ ] Use workflows as website caching layer<|MERGE_RESOLUTION|>--- conflicted
+++ resolved
@@ -63,7 +63,17 @@
 python cli.py --help
 ```
 
-<<<<<<< HEAD
+# Usage from python
+
+Running the workflow files is as simple as:
+
+```python
+from workflow_use import Workflow
+
+workflow = Workflow.load_from_file("example.workflow.json")
+result = asyncio.run(workflow.run_as_tool("I want to search for 'workflow use'"))
+```
+
 ## Launch the GUI
 
 The Workflow UI provides a visual interface for managing, viewing, and executing workflows.
@@ -93,7 +103,7 @@
 
 ```bash
 cd workflows
-uvicorn src.backend.api:app --reload
+uvicorn backend.api:app --reload
 ```
 
 #### Start the frontend development server
@@ -111,19 +121,6 @@
 - Monitor workflow execution logs in real-time
 - Edit workflow metadata and details
 
-=======
-# Usage from python
-
-Running the workflow files is as simple as:
-
-```python
-from workflow_use import Workflow
-
-workflow = Workflow.load_from_file("example.workflow.json")
-result = asyncio.run(workflow.run_as_tool("I want to search for 'workflow use'"))
-```
-
->>>>>>> 2b80717f
 # Demos
 
 ## Workflow Use filling out form instantly
